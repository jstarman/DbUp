--- conflicted
+++ resolved
@@ -15,11 +15,7 @@
         [Test]
         public void verify_schema_should_not_check_when_schema_is_null()
         {
-<<<<<<< HEAD
-            var executor = new SqlScriptExecutor(() => null, () => null, null, null);
-=======
             var executor = new SqlScriptExecutor(() => null, () => null, null, () => false, null);
->>>>>>> f8eaf552
 
             executor.VerifySchema();
         }
@@ -30,11 +26,7 @@
             var dbConnection = Substitute.For<IDbConnection>();
             var command = Substitute.For<IDbCommand>();
             dbConnection.CreateCommand().Returns(command);
-<<<<<<< HEAD
-            var executor = new SqlScriptExecutor(() => dbConnection, () => new ConsoleUpgradeLog(), null, null);
-=======
             var executor = new SqlScriptExecutor(() => dbConnection, () => new ConsoleUpgradeLog(), null, () => true, null);
->>>>>>> f8eaf552
 
             executor.Execute(new SqlScript("Test", "create $schema$.Table"));
 
@@ -48,19 +40,13 @@
             var dbConnection = Substitute.For<IDbConnection>();
             var command = Substitute.For<IDbCommand>();
             dbConnection.CreateCommand().Returns(command);
-<<<<<<< HEAD
-            var executor = new SqlScriptExecutor(() => dbConnection, () => new ConsoleUpgradeLog(), null, null);
-=======
             var executor = new SqlScriptExecutor(() => dbConnection, () => new ConsoleUpgradeLog(), null, () => true, null);
->>>>>>> f8eaf552
 
             executor.Execute(new SqlScript("Test", "create $foo$.Table"), new Dictionary<string, string>{{"foo", "bar"}});
 
             command.Received().ExecuteNonQuery();
             Assert.AreEqual("create bar.Table", command.CommandText);
         }
-<<<<<<< HEAD
-=======
         
         [Test]
         public void does_not_use_variable_subtitute_preprocessor_when_setting_false()
@@ -75,7 +61,6 @@
             command.Received().ExecuteNonQuery();
             Assert.AreEqual("create $foo$.Table", command.CommandText);
         }
->>>>>>> f8eaf552
 
         [Test]
         public void uses_variable_subtitutes_schema()
@@ -83,11 +68,7 @@
             var dbConnection = Substitute.For<IDbConnection>();
             var command = Substitute.For<IDbCommand>();
             dbConnection.CreateCommand().Returns(command);
-<<<<<<< HEAD
-            var executor = new SqlScriptExecutor(() => dbConnection, () => new ConsoleUpgradeLog(), "foo", null);
-=======
             var executor = new SqlScriptExecutor(() => dbConnection, () => new ConsoleUpgradeLog(), "foo", () => true, null);
->>>>>>> f8eaf552
 
             executor.Execute(new SqlScript("Test", "create $schema$.Table"));
 
