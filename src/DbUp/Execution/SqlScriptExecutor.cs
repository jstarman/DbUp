﻿using System;
using System.Collections.Generic;
using System.Data;
using System.Data.Common;
using System.Data.SqlClient;
using System.Linq;
using System.Text.RegularExpressions;
using DbUp.Preprocessors;
using DbUp.ScriptProviders;

namespace DbUp.Execution
{
    /// <summary>
    /// A standard implementation of the IScriptExecutor interface that executes against a SQL Server 
    /// database.
    /// </summary>
    public sealed class SqlScriptExecutor : IScriptExecutor
    {
        private readonly Func<IDbConnection> connectionFactory;
        private readonly ILog log;
        private readonly string schema;
        private readonly IScriptPreprocessor[] additionalScriptPreprocessors;

        ///<summary>
        /// Initializes an instance of the <see cref="SqlScriptExecutor"/> class.
        ///</summary>
        ///<param name="connectionString">The connection string representing the database to act against.</param>
        public SqlScriptExecutor(string connectionString) : this(() => new SqlConnection(connectionString), new ConsoleLog())
        {
        }

        /// <summary>
        /// Initializes an instance of the <see cref="SqlScriptExecutor"/> class.
<<<<<<< HEAD
        /// </summary>
        /// <param name="connectionFactory">The connection factory.</param>
        /// <param name="log">The logging mechanism.</param>
        public SqlScriptExecutor(Func<IDbConnection> connectionFactory, ILog log)
=======
        ///</summary>
        ///<param name="connectionString">The connection string representing the database to act against.</param>
        ///<param name="schema">The schema that contains the table.</param>
        public SqlScriptExecutor(string connectionString, string schema) : this(connectionString, new ConsoleLog(), schema)
        {
        }

        ///<summary>
        /// Initializes an instance of the <see cref="SqlScriptExecutor"/> class.
        ///</summary>
        ///<param name="connectionString">The connection string representing the database to act against.</param>
        ///<param name="log">The logging mechanism.</param>
        public SqlScriptExecutor(string connectionString, ILog log) : this(connectionString, log, "dbo")
        {
        }

        ///<summary>
        /// Initializes an instance of the <see cref="SqlScriptExecutor"/> class.
        ///</summary>
        ///<param name="connectionString">The connection string representing the database to act against.</param>
        ///<param name="log">The logging mechanism.</param>
        ///<param name="schema">The schema that contains the table.</param>
        ///<param name="additionalScriptPreprocessors">Script Preprocessors in addition to variable substitution</param>
        public SqlScriptExecutor(string connectionString, ILog log, string schema, params IScriptPreprocessor[] additionalScriptPreprocessors)
>>>>>>> 2f60add5
        {
            this.connectionFactory = connectionFactory;
            this.log = log;
            this.schema = schema;
            this.additionalScriptPreprocessors = additionalScriptPreprocessors;
        }

        private static IEnumerable<string> SplitByGoStatements(string script)
        {
            var scriptStatements = Regex.Split(script, "^\\s*GO\\s*$", RegexOptions.IgnoreCase | RegexOptions.Multiline)
                                       .Select(x => x.Trim())
                                       .Where(x => x.Length > 0)
                                       .ToArray();
            return scriptStatements;
        }

        /// <summary>
        /// Executes the specified script against a database at a given connection string.
        /// </summary>
        /// <param name="script">The script.</param>
        public void Execute(SqlScript script)
        {
            Execute(script, null);
        }

        /// <summary>
        /// Executes the specified script against a database at a given connection string.
        /// </summary>
        /// <param name="script">The script.</param>
        /// <param name="variables">Variables to replace in the script</param>
        public void Execute(SqlScript script, IDictionary<string, string> variables)
        {
            if (variables == null)
                variables = new Dictionary<string, string>();
            if (!variables.ContainsKey("schema"))
                variables.Add("schema", schema);

            log.WriteInformation("Executing SQL Server script '{0}'", script.Name);

            var contents = new VariableSubstitutionPreprocessor(variables).Process(script.Contents);
            contents = additionalScriptPreprocessors.Aggregate(contents, (current, additionalScriptPreprocessor) => additionalScriptPreprocessor.Process(current));

            var scriptStatements = SplitByGoStatements(contents);
            var index = -1;
            try
            {
                using (var connection = connectionFactory())
                {
                    connection.Open();

                    foreach (var statement in scriptStatements)
                    {
                        index++;
                        var command = connection.CreateCommand();
                        command.CommandText = statement;
                        command.ExecuteNonQuery();
                    }
                }
            }
            catch (SqlException sqlException)
            {
                log.WriteInformation("SQL exception has occured in script: '{0}'", script.Name);
                log.WriteError("Script block number: {0}; Block line {1}; Message: {2}", index, sqlException.LineNumber, sqlException.Procedure, sqlException.Number, sqlException.Message);
                log.WriteError(sqlException.ToString());
                throw;
            }
            catch (DbException sqlException)
            {
                log.WriteInformation("DB exception has occured in script: '{0}'", script.Name);
                log.WriteError("Script block number: {0}; Error code {1}; Message: {2}", index, sqlException.ErrorCode, sqlException.Message);
                log.WriteError(sqlException.ToString());
                throw;
            }
            catch (Exception ex)
            {
                log.WriteInformation("Exception has occured in script: '{0}'", script.Name);
                log.WriteError(ex.ToString());
                throw;
            }
        }
    }
}<|MERGE_RESOLUTION|>--- conflicted
+++ resolved
@@ -1,146 +1,140 @@
-﻿using System;
-using System.Collections.Generic;
-using System.Data;
-using System.Data.Common;
-using System.Data.SqlClient;
-using System.Linq;
-using System.Text.RegularExpressions;
-using DbUp.Preprocessors;
-using DbUp.ScriptProviders;
-
-namespace DbUp.Execution
-{
-    /// <summary>
-    /// A standard implementation of the IScriptExecutor interface that executes against a SQL Server 
-    /// database.
-    /// </summary>
-    public sealed class SqlScriptExecutor : IScriptExecutor
-    {
-        private readonly Func<IDbConnection> connectionFactory;
-        private readonly ILog log;
-        private readonly string schema;
-        private readonly IScriptPreprocessor[] additionalScriptPreprocessors;
-
-        ///<summary>
-        /// Initializes an instance of the <see cref="SqlScriptExecutor"/> class.
-        ///</summary>
-        ///<param name="connectionString">The connection string representing the database to act against.</param>
-        public SqlScriptExecutor(string connectionString) : this(() => new SqlConnection(connectionString), new ConsoleLog())
-        {
-        }
-
-        /// <summary>
-        /// Initializes an instance of the <see cref="SqlScriptExecutor"/> class.
-<<<<<<< HEAD
-        /// </summary>
-        /// <param name="connectionFactory">The connection factory.</param>
-        /// <param name="log">The logging mechanism.</param>
-        public SqlScriptExecutor(Func<IDbConnection> connectionFactory, ILog log)
-=======
-        ///</summary>
-        ///<param name="connectionString">The connection string representing the database to act against.</param>
-        ///<param name="schema">The schema that contains the table.</param>
-        public SqlScriptExecutor(string connectionString, string schema) : this(connectionString, new ConsoleLog(), schema)
-        {
-        }
-
-        ///<summary>
-        /// Initializes an instance of the <see cref="SqlScriptExecutor"/> class.
-        ///</summary>
-        ///<param name="connectionString">The connection string representing the database to act against.</param>
-        ///<param name="log">The logging mechanism.</param>
-        public SqlScriptExecutor(string connectionString, ILog log) : this(connectionString, log, "dbo")
-        {
-        }
-
-        ///<summary>
-        /// Initializes an instance of the <see cref="SqlScriptExecutor"/> class.
-        ///</summary>
-        ///<param name="connectionString">The connection string representing the database to act against.</param>
-        ///<param name="log">The logging mechanism.</param>
-        ///<param name="schema">The schema that contains the table.</param>
-        ///<param name="additionalScriptPreprocessors">Script Preprocessors in addition to variable substitution</param>
-        public SqlScriptExecutor(string connectionString, ILog log, string schema, params IScriptPreprocessor[] additionalScriptPreprocessors)
->>>>>>> 2f60add5
-        {
-            this.connectionFactory = connectionFactory;
-            this.log = log;
-            this.schema = schema;
-            this.additionalScriptPreprocessors = additionalScriptPreprocessors;
-        }
-
-        private static IEnumerable<string> SplitByGoStatements(string script)
-        {
-            var scriptStatements = Regex.Split(script, "^\\s*GO\\s*$", RegexOptions.IgnoreCase | RegexOptions.Multiline)
-                                       .Select(x => x.Trim())
-                                       .Where(x => x.Length > 0)
-                                       .ToArray();
-            return scriptStatements;
-        }
-
-        /// <summary>
-        /// Executes the specified script against a database at a given connection string.
-        /// </summary>
-        /// <param name="script">The script.</param>
-        public void Execute(SqlScript script)
-        {
-            Execute(script, null);
-        }
-
-        /// <summary>
-        /// Executes the specified script against a database at a given connection string.
-        /// </summary>
-        /// <param name="script">The script.</param>
-        /// <param name="variables">Variables to replace in the script</param>
-        public void Execute(SqlScript script, IDictionary<string, string> variables)
-        {
-            if (variables == null)
-                variables = new Dictionary<string, string>();
-            if (!variables.ContainsKey("schema"))
-                variables.Add("schema", schema);
-
-            log.WriteInformation("Executing SQL Server script '{0}'", script.Name);
-
-            var contents = new VariableSubstitutionPreprocessor(variables).Process(script.Contents);
-            contents = additionalScriptPreprocessors.Aggregate(contents, (current, additionalScriptPreprocessor) => additionalScriptPreprocessor.Process(current));
-
-            var scriptStatements = SplitByGoStatements(contents);
-            var index = -1;
-            try
-            {
-                using (var connection = connectionFactory())
-                {
-                    connection.Open();
-
-                    foreach (var statement in scriptStatements)
-                    {
-                        index++;
-                        var command = connection.CreateCommand();
-                        command.CommandText = statement;
-                        command.ExecuteNonQuery();
-                    }
-                }
-            }
-            catch (SqlException sqlException)
-            {
-                log.WriteInformation("SQL exception has occured in script: '{0}'", script.Name);
-                log.WriteError("Script block number: {0}; Block line {1}; Message: {2}", index, sqlException.LineNumber, sqlException.Procedure, sqlException.Number, sqlException.Message);
-                log.WriteError(sqlException.ToString());
-                throw;
-            }
-            catch (DbException sqlException)
-            {
-                log.WriteInformation("DB exception has occured in script: '{0}'", script.Name);
-                log.WriteError("Script block number: {0}; Error code {1}; Message: {2}", index, sqlException.ErrorCode, sqlException.Message);
-                log.WriteError(sqlException.ToString());
-                throw;
-            }
-            catch (Exception ex)
-            {
-                log.WriteInformation("Exception has occured in script: '{0}'", script.Name);
-                log.WriteError(ex.ToString());
-                throw;
-            }
-        }
-    }
+﻿using System;
+using System.Collections.Generic;
+using System.Data;
+using System.Data.Common;
+using System.Data.SqlClient;
+using System.Linq;
+using System.Text.RegularExpressions;
+using DbUp.Preprocessors;
+using DbUp.ScriptProviders;
+
+namespace DbUp.Execution
+{
+    /// <summary>
+    /// A standard implementation of the IScriptExecutor interface that executes against a SQL Server 
+    /// database.
+    /// </summary>
+    public sealed class SqlScriptExecutor : IScriptExecutor
+    {
+        private readonly Func<IDbConnection> connectionFactory;
+        private readonly ILog log;
+        private readonly string schema;
+        private readonly IScriptPreprocessor[] additionalScriptPreprocessors;
+
+        ///<summary>
+        /// Initializes an instance of the <see cref="SqlScriptExecutor"/> class.
+        ///</summary>
+        ///<param name="connectionString">The connection string representing the database to act against.</param>
+        public SqlScriptExecutor(string connectionString) : this(() => new SqlConnection(connectionString), new ConsoleLog())
+        {
+        }
+
+        /// <summary>
+        /// Initializes an instance of the <see cref="SqlScriptExecutor"/> class.
+        /// </summary>
+        /// <param name="connectionFactory">The connection factory.</param>
+        ///<param name="schema">The schema that contains the table.</param>
+        public SqlScriptExecutor(string connectionString, string schema) : this(connectionString, new ConsoleLog(), schema)
+        {
+        }
+
+        ///<summary>
+        /// Initializes an instance of the <see cref="SqlScriptExecutor"/> class.
+        ///</summary>
+        ///<param name="connectionString">The connection string representing the database to act against.</param>
+        /// <param name="log">The logging mechanism.</param>
+        public SqlScriptExecutor(Func<IDbConnection> connectionFactory, ILog log)
+        public SqlScriptExecutor(string connectionString, ILog log) : this(connectionString, log, "dbo")
+        {
+        }
+
+        ///<summary>
+        /// Initializes an instance of the <see cref="SqlScriptExecutor"/> class.
+        ///</summary>
+        ///<param name="connectionString">The connection string representing the database to act against.</param>
+        ///<param name="log">The logging mechanism.</param>
+        ///<param name="schema">The schema that contains the table.</param>
+        ///<param name="additionalScriptPreprocessors">Script Preprocessors in addition to variable substitution</param>
+        public SqlScriptExecutor(string connectionString, ILog log, string schema, params IScriptPreprocessor[] additionalScriptPreprocessors)
+        {
+            this.connectionFactory = connectionFactory;
+            this.log = log;
+            this.schema = schema;
+            this.additionalScriptPreprocessors = additionalScriptPreprocessors;
+        }
+
+        private static IEnumerable<string> SplitByGoStatements(string script)
+        {
+            var scriptStatements = Regex.Split(script, "^\\s*GO\\s*$", RegexOptions.IgnoreCase | RegexOptions.Multiline)
+                                       .Select(x => x.Trim())
+                                       .Where(x => x.Length > 0)
+                                       .ToArray();
+            return scriptStatements;
+        }
+
+        /// <summary>
+        /// Executes the specified script against a database at a given connection string.
+        /// </summary>
+        /// <param name="script">The script.</param>
+        public void Execute(SqlScript script)
+        {
+            Execute(script, null);
+        }
+
+        /// <summary>
+        /// Executes the specified script against a database at a given connection string.
+        /// </summary>
+        /// <param name="script">The script.</param>
+        /// <param name="variables">Variables to replace in the script</param>
+        public void Execute(SqlScript script, IDictionary<string, string> variables)
+        {
+            if (variables == null)
+                variables = new Dictionary<string, string>();
+            if (!variables.ContainsKey("schema"))
+                variables.Add("schema", schema);
+
+            log.WriteInformation("Executing SQL Server script '{0}'", script.Name);
+
+            var contents = new VariableSubstitutionPreprocessor(variables).Process(script.Contents);
+            contents = additionalScriptPreprocessors.Aggregate(contents, (current, additionalScriptPreprocessor) => additionalScriptPreprocessor.Process(current));
+
+            var scriptStatements = SplitByGoStatements(contents);
+            var index = -1;
+            try
+            {
+                using (var connection = connectionFactory())
+                {
+                    connection.Open();
+
+                    foreach (var statement in scriptStatements)
+                    {
+                        index++;
+                        var command = connection.CreateCommand();
+                        command.CommandText = statement;
+                        command.ExecuteNonQuery();
+                    }
+                }
+            }
+            catch (SqlException sqlException)
+            {
+                log.WriteInformation("SQL exception has occured in script: '{0}'", script.Name);
+                log.WriteError("Script block number: {0}; Block line {1}; Message: {2}", index, sqlException.LineNumber, sqlException.Procedure, sqlException.Number, sqlException.Message);
+                log.WriteError(sqlException.ToString());
+                throw;
+            }
+            catch (DbException sqlException)
+            {
+                log.WriteInformation("DB exception has occured in script: '{0}'", script.Name);
+                log.WriteError("Script block number: {0}; Error code {1}; Message: {2}", index, sqlException.ErrorCode, sqlException.Message);
+                log.WriteError(sqlException.ToString());
+                throw;
+            }
+            catch (Exception ex)
+            {
+                log.WriteInformation("Exception has occured in script: '{0}'", script.Name);
+                log.WriteError(ex.ToString());
+                throw;
+            }
+        }
+    }
 }