﻿using System;
using System.Collections.Generic;
using System.Data;
using DbUp.Engine;
using DbUp.Engine.Output;

namespace DbUp.Builder
{
    /// <summary>
    /// Represents the configuration of an UpgradeEngine.
    /// </summary>
    public class UpgradeConfiguration
    {
        private readonly List<IScriptProvider> scriptProviders = new List<IScriptProvider>();
        private readonly List<IScriptPreprocessor> preProcessors = new List<IScriptPreprocessor>();
        private readonly Dictionary<string, string> variables = new Dictionary<string, string>(); 

        /// <summary>
        /// Initializes a new instance of the <see cref="UpgradeConfiguration"/> class.
        /// </summary>
        public UpgradeConfiguration()
        {
            Log = new TraceUpgradeLog();
<<<<<<< HEAD
=======
            VariablesEnabled = true;
>>>>>>> f8eaf552
        }

        /// <summary>
        /// Gets or sets a connection factory that is used to create ADO.NET connections.
        /// </summary>
        /// <value>
        /// The connection factory.
        /// </value>
        public Func<IDbConnection> ConnectionFactory { get; set; }

        /// <summary>
        /// Gets or sets a log which captures details about the upgrade.
        /// </summary>
        public IUpgradeLog Log { get; set; }

        /// <summary>
        /// Gets a mutable list of script providers.
        /// </summary>
        public List<IScriptProvider> ScriptProviders { get { return scriptProviders; } }

        /// <summary>
        /// Gets a mutable list of script pre-processors.
        /// </summary>
        public List<IScriptPreprocessor> ScriptPreprocessors { get { return preProcessors; } }

        /// <summary>
        /// Gets or sets the journal, which tracks the scripts that have already been run.
        /// </summary>
        public IJournal Journal { get; set; }

        /// <summary>
        /// Gets or sets the script executor, which runs scripts against the underlying database.
        /// </summary>
        public IScriptExecutor ScriptExecutor { get; set; }

        /// <summary>
        /// A collection of variables to be replaced in scripts before they are run
        /// </summary>
        public Dictionary<string, string> Variables
        {
            get { return variables; }
        }

        /// <summary>
<<<<<<< HEAD
=======
        /// Determines if variables should be replaced in scripts before they are run.
        /// </summary>
        public bool VariablesEnabled { get; set; }

        /// <summary>
>>>>>>> f8eaf552
        /// Ensures all expectations have been met regarding this configuration.
        /// </summary>
        public void Validate()
        {
            if (Log == null) throw new ArgumentException("A log is required to build a database upgrader. Please use one of the logging extension methods");
            if (ScriptExecutor == null) throw new ArgumentException("A ScriptExecutor is required");
            if (Journal == null) throw new ArgumentException("A journal is required. Please use one of the Journal extension methods before calling Build()");
            if (ScriptProviders.Count == 0) throw new ArgumentException("No script providers were added. Please use one of the WithScripts extension methods before calling Build()");
            if (ConnectionFactory == null) throw new ArgumentException("The ConnectionFactory is null. What do you expect to upgrade?");
        }

        /// <summary>
        /// Adds variables to the configuration which will be substituted for every script
        /// </summary>
        /// <param name="newVariables">The variables </param>
        public void AddVariables(IDictionary<string, string> newVariables)
        {
            foreach (var variable in newVariables)
            {
                Variables.Add(variable.Key, variable.Value);
            }
        }
    }
}<|MERGE_RESOLUTION|>--- conflicted
+++ resolved
@@ -21,10 +21,7 @@
         public UpgradeConfiguration()
         {
             Log = new TraceUpgradeLog();
-<<<<<<< HEAD
-=======
             VariablesEnabled = true;
->>>>>>> f8eaf552
         }
 
         /// <summary>
@@ -69,14 +66,11 @@
         }
 
         /// <summary>
-<<<<<<< HEAD
-=======
         /// Determines if variables should be replaced in scripts before they are run.
         /// </summary>
         public bool VariablesEnabled { get; set; }
 
         /// <summary>
->>>>>>> f8eaf552
         /// Ensures all expectations have been met regarding this configuration.
         /// </summary>
         public void Validate()
