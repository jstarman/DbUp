--- conflicted
+++ resolved
@@ -1,183 +1,181 @@
-﻿using System;
-using System.Collections.Generic;
-using System.Data;
-using System.Data.Common;
-using System.Data.SqlClient;
-using System.Linq;
-using DbUp.Execution;
-using DbUp.Journal;
-using DbUp.ScriptProviders;
-
-namespace DbUp
-{
-    /// <summary>
-    /// This class orchestrates the database upgrade process.
-    /// </summary>
-    public class DatabaseUpgrader
-    {
-        private readonly Func<IDbConnection> connectionFactory;
-        private readonly IScriptProvider scriptProvider;
-
-        /// <summary>
-        /// Initializes a new instance of the <see cref="DatabaseUpgrader"/> class.
-        /// </summary>
-        /// <param name="connectionString">The target database connection string.</param>
-        /// <param name="scriptProvider">The script provider instance.</param>
-<<<<<<< HEAD
-        public DatabaseUpgrader(string connectionString, IScriptProvider scriptProvider)
-            : this(() => new SqlConnection(connectionString), scriptProvider)
-=======
-        /// <param name="versionTracker">The version tracking instance.</param>
-        /// <param name="scriptExecutor">The script executor instance.</param>
-        public DatabaseUpgrader(string connectionString, IScriptProvider scriptProvider, IJournal versionTracker, IScriptExecutor scriptExecutor) 
-            : this(connectionString, scriptProvider, versionTracker, scriptExecutor, null)
->>>>>>> f222add1
-        {
-        }
-
-        /// <summary>
-        /// Initializes a new instance of the <see cref="DatabaseUpgrader"/> class.
-        /// </summary>
-        /// <param name="connectionFactory">A delegate that creates new connections for the data provider you are using.</param>
-        /// <param name="scriptProvider">The script provider instance.</param>
-        public DatabaseUpgrader(Func<IDbConnection> connectionFactory, IScriptProvider scriptProvider)
-        {
-            this.connectionFactory = connectionFactory;
-            this.scriptProvider = scriptProvider;
-            Log = new ConsoleLog();
-            ScriptExecutor = new SqlScriptExecutor(connectionFactory, this.Log);
-            Journal = new TableJournal(connectionFactory, "dbo", "SchemaVersions", this.Log);
-        }
-
-        /// <summary>
-        /// Gets or sets the version tracker.
-        /// </summary>
-        public IJournal Journal { get; set; }
-
-        /// <summary>
-        /// Gets or sets an object that will execute scripts against the database.
-        /// </summary>
-        /// <value>
-        /// The script executor.
-        /// </value>
-        public IScriptExecutor ScriptExecutor { get; set; }
-
-        /// <summary>
-        /// Gets or sets an object that will receive log messages.
-        /// </summary>
-        public ILog Log { get; set; }
-
-        /// <summary>
-        /// Determines whether the database is out of date and can be upgraded.
-        /// </summary>
-        public bool IsUpgradeRequired()
-        {
-            var allScripts = scriptProvider.GetScripts();
-            var executedScripts = Journal.GetExecutedScripts();
-
-            var scriptsToExecute = allScripts.Where(s => ! executedScripts.Contains(s.Name));
-            return scriptsToExecute.Count() != 0;
-        }
-
-        /// <summary>
-        /// Tries to connect to the database.
-        /// </summary>
-        /// <param name="errorMessage">Any error message encountered.</param>
-        /// <returns></returns>
-        public bool TryConnect(out string errorMessage)
-        {
-            try
-            {
-                errorMessage = "";
-                using (var connection = connectionFactory())
-                {
-                    connection.Open();
-
-                    var command = connection.CreateCommand();
-                    command.CommandText = "select 1";
-                    command.ExecuteScalar();
-                }
-                return true;
-            }
-            catch (Exception ex)
-            {
-                errorMessage = ex.Message;
-                return false;
-            }
-        }
-
-        /// <summary>
-        /// Performs the database upgrade.
-        /// </summary>
-        public DatabaseUpgradeResult PerformUpgrade()
-        {
-            var executed = new List<SqlScript>();
-            try
-            {
-                Log.WriteInformation("Beginning database upgrade");
-
-                var scriptsToExecute = GetScriptsToExecute();
-
-                if (scriptsToExecute.Count == 0)
-                {
-                    Log.WriteInformation("No new scripts need to be executed - completing.");
-                    return new DatabaseUpgradeResult(executed, true, null);
-                }
-
-                foreach (var script in scriptsToExecute)
-                {
-                    ScriptExecutor.Execute(script);
-
-                    Journal.StoreExecutedScript(script);
-
-                    executed.Add(script);
-                }
-
-                Log.WriteInformation("Upgrade successful");
-                return new DatabaseUpgradeResult(executed, true, null);
-            }
-            catch (Exception ex)
-            {
-                Log.WriteError("Upgrade failed due to an unexpected exception:\r\n{0}", ex.ToString());
-                return new DatabaseUpgradeResult(executed, false, ex);
-            }
-        }
-
-        private List<SqlScript> GetScriptsToExecute()
-        {
-            var allScripts = scriptProvider.GetScripts();
-            var executedScripts = Journal.GetExecutedScripts();
-
-            return allScripts.Where(x => !executedScripts.Any(y => y == x.Name)).ToList();
-        }
-
-        ///<summary>
-        /// Creates version record for any new migration scripts without executing them.
-        /// Useful for bringing development environments into sync with automated environments
-        ///</summary>
-        ///<returns></returns>
-        public DatabaseUpgradeResult MarkAsExecuted()
-        {
-            var marked = new List<SqlScript>();
-            try
-            {
-                var scriptsToExecute = GetScriptsToExecute();
-
-                foreach (var script in scriptsToExecute)
-                {
-                    Journal.StoreExecutedScript(script);
-                    Log.WriteInformation("Marking script {0} as executed", script.Name);
-                    marked.Add(script);
-                }
-
-                Log.WriteInformation("Script marking successful");
-                return new DatabaseUpgradeResult(marked, true, null);
-            }
-            catch (Exception ex)
-            {
-                Log.WriteError("Upgrade failed due to an unexpected exception:\r\n{0}", ex.ToString());
-                return new DatabaseUpgradeResult(marked, false, ex);
-            }
-        }
-    }
+﻿using System;
+using System.Collections.Generic;
+using System.Data;
+using System.Data.Common;
+using System.Data.SqlClient;
+using System.Linq;
+using DbUp.Execution;
+using DbUp.Journal;
+using DbUp.ScriptProviders;
+
+namespace DbUp
+{
+    /// <summary>
+    /// This class orchestrates the database upgrade process.
+    /// </summary>
+    public class DatabaseUpgrader
+    {
+        private readonly Func<IDbConnection> connectionFactory;
+        private readonly IScriptProvider scriptProvider;
+
+        /// <summary>
+        /// Initializes a new instance of the <see cref="DatabaseUpgrader"/> class.
+        /// </summary>
+        /// <param name="connectionString">The target database connection string.</param>
+        /// <param name="scriptProvider">The script provider instance.</param>
+        public DatabaseUpgrader(string connectionString, IScriptProvider scriptProvider)
+            : this(() => new SqlConnection(connectionString), scriptProvider)
+        {
+        }
+
+        /// <summary>
+        /// Initializes a new instance of the <see cref="DatabaseUpgrader"/> class.
+        /// </summary>
+        /// <param name="connectionFactory">A delegate that creates new connections for the data provider you are using.</param>
+        /// <param name="scriptProvider">The script provider instance.</param>
+        public DatabaseUpgrader(Func<IDbConnection> connectionFactory, IScriptProvider scriptProvider)
+        /// <param name="versionTracker">The version tracking instance.</param>
+        /// <param name="scriptExecutor">The script executor instance.</param>
+        public DatabaseUpgrader(string connectionString, IScriptProvider scriptProvider, IJournal versionTracker, IScriptExecutor scriptExecutor) 
+        public DatabaseUpgrader(string connectionString, IScriptProvider scriptProvider, IJournal versionTracker, IScriptExecutor scriptExecutor) : this(connectionString, scriptProvider, versionTracker, scriptExecutor, null)
+            : this(connectionString, scriptProvider, versionTracker, scriptExecutor, null)
+        {
+            this.connectionFactory = connectionFactory;
+            this.scriptProvider = scriptProvider;
+            Log = new ConsoleLog();
+            ScriptExecutor = new SqlScriptExecutor(connectionFactory, this.Log);
+            Journal = new TableJournal(connectionFactory, "dbo", "SchemaVersions", this.Log);
+        }
+
+        /// <summary>
+        /// Gets or sets the version tracker.
+        /// </summary>
+        public IJournal Journal { get; set; }
+
+        /// <summary>
+        /// Gets or sets an object that will execute scripts against the database.
+        /// </summary>
+        /// <value>
+        /// The script executor.
+        /// </value>
+        public IScriptExecutor ScriptExecutor { get; set; }
+
+        /// <summary>
+        /// Gets or sets an object that will receive log messages.
+        /// </summary>
+        public ILog Log { get; set; }
+
+        /// <summary>
+        /// Determines whether the database is out of date and can be upgraded.
+        /// </summary>
+        public bool IsUpgradeRequired()
+        {
+            var allScripts = scriptProvider.GetScripts();
+            var executedScripts = Journal.GetExecutedScripts();
+
+            var scriptsToExecute = allScripts.Where(s => ! executedScripts.Contains(s.Name));
+            return scriptsToExecute.Count() != 0;
+        }
+
+        /// <summary>
+        /// Tries to connect to the database.
+        /// </summary>
+        /// <param name="errorMessage">Any error message encountered.</param>
+        /// <returns></returns>
+        public bool TryConnect(out string errorMessage)
+        {
+            try
+            {
+                errorMessage = "";
+                using (var connection = connectionFactory())
+                {
+                    connection.Open();
+
+                    var command = connection.CreateCommand();
+                    command.CommandText = "select 1";
+                    command.ExecuteScalar();
+                }
+                return true;
+            }
+            catch (Exception ex)
+            {
+                errorMessage = ex.Message;
+                return false;
+            }
+        }
+
+        /// <summary>
+        /// Performs the database upgrade.
+        /// </summary>
+        public DatabaseUpgradeResult PerformUpgrade()
+        {
+            var executed = new List<SqlScript>();
+            try
+            {
+                Log.WriteInformation("Beginning database upgrade");
+
+                var scriptsToExecute = GetScriptsToExecute();
+
+                if (scriptsToExecute.Count == 0)
+                {
+                    Log.WriteInformation("No new scripts need to be executed - completing.");
+                    return new DatabaseUpgradeResult(executed, true, null);
+                }
+
+                foreach (var script in scriptsToExecute)
+                {
+                    ScriptExecutor.Execute(script);
+
+                    Journal.StoreExecutedScript(script);
+
+                    executed.Add(script);
+                }
+
+                Log.WriteInformation("Upgrade successful");
+                return new DatabaseUpgradeResult(executed, true, null);
+            }
+            catch (Exception ex)
+            {
+                Log.WriteError("Upgrade failed due to an unexpected exception:\r\n{0}", ex.ToString());
+                return new DatabaseUpgradeResult(executed, false, ex);
+            }
+        }
+
+        private List<SqlScript> GetScriptsToExecute()
+        {
+            var allScripts = scriptProvider.GetScripts();
+            var executedScripts = Journal.GetExecutedScripts();
+
+            return allScripts.Where(x => !executedScripts.Any(y => y == x.Name)).ToList();
+        }
+
+        ///<summary>
+        /// Creates version record for any new migration scripts without executing them.
+        /// Useful for bringing development environments into sync with automated environments
+        ///</summary>
+        ///<returns></returns>
+        public DatabaseUpgradeResult MarkAsExecuted()
+        {
+            var marked = new List<SqlScript>();
+            try
+            {
+                var scriptsToExecute = GetScriptsToExecute();
+
+                foreach (var script in scriptsToExecute)
+                {
+                    Journal.StoreExecutedScript(script);
+                    Log.WriteInformation("Marking script {0} as executed", script.Name);
+                    marked.Add(script);
+                }
+
+                Log.WriteInformation("Script marking successful");
+                return new DatabaseUpgradeResult(marked, true, null);
+            }
+            catch (Exception ex)
+            {
+                Log.WriteError("Upgrade failed due to an unexpected exception:\r\n{0}", ex.ToString());
+                return new DatabaseUpgradeResult(marked, false, ex);
+            }
+        }
+    }
 }